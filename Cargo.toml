[package]
name = "aarc"
version = "0.0.1"
edition = "2021"
description = "Atomically updatable variants of Arc and Weak for lock-free concurrency."
homepage = "https://github.com/aarc-rs/aarc"
repository = "https://github.com/aarc-rs/aarc"
license = "MIT"
keywords = ["atomic", "arc", "thread-safe", "sync", "lock-free"]
categories = ["concurrency", "memory-management", "data-structures", "algorithms"]
<<<<<<< HEAD

[dev-dependencies]
rand = "0.8"
=======
exclude = [".github/", ".gitignore"]
>>>>>>> 416ee08b
<|MERGE_RESOLUTION|>--- conflicted
+++ resolved
@@ -8,10 +8,7 @@
 license = "MIT"
 keywords = ["atomic", "arc", "thread-safe", "sync", "lock-free"]
 categories = ["concurrency", "memory-management", "data-structures", "algorithms"]
-<<<<<<< HEAD
+exclude = [".github/", ".gitignore"]
 
 [dev-dependencies]
-rand = "0.8"
-=======
-exclude = [".github/", ".gitignore"]
->>>>>>> 416ee08b
+rand = "0.8"